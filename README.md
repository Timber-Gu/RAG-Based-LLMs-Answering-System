--- conflicted
+++ resolved
@@ -187,7 +187,6 @@
 - **Triggers**: `paper`, `research`, `study`, `literature`, `recent`, `survey`
 - **Example**: *"Find recent papers about transformer architectures"*
 
-<<<<<<< HEAD
 ### 📐 Theory Agent (GPT-4) with Chain of Thoughts
 - **Purpose**: Mathematical concepts and theoretical explanations using structured reasoning
 - **Features**: 
@@ -195,10 +194,6 @@
   - Step-by-step mathematical derivations
   - Structured problem decomposition
   - Intuitive explanations alongside formal proofs
-=======
-### Theory Agent (GPT-4)
-- **Purpose**: Mathematical concepts and theoretical explanations
->>>>>>> 79af2311
 - **Triggers**: `explain`, `theory`, `mathematical`, `algorithm`, `concept`
 - **Example**: *"Explain the mathematical foundations of neural networks"*
 - **CoT Structure**: Problem Understanding → Knowledge Retrieval → Step-by-Step Analysis → Intuitive Explanation → Key Takeaways
